--- conflicted
+++ resolved
@@ -66,11 +66,8 @@
             regionName = Bytes.toBytes(hp.getRegionName());
         if (regionName == null)
             throw new RuntimeException("regionName is null");
-<<<<<<< HEAD
-=======
 
         fetchSize = filter.getPrepared().getCommand().getFetchSize();
->>>>>>> 8088e411
 
         rowKeyName = ((HBaseTable) filter.getTable()).getRowKeyName();
         columnCount = ((HBaseTable) filter.getTable()).getColumns().length;
