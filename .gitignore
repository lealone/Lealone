--- conflicted
+++ resolved
@@ -4,11 +4,7 @@
 .settings
 .classpath
 .project
-<<<<<<< HEAD
 .idea
 target
-=======
-target
 .idea
-.dbeaver
->>>>>>> 2d70375c
+.dbeaver